//! Board file for STM32F3Discovery Kit development board
//!
//! - <https://www.st.com/en/evaluation-tools/stm32f3discovery.html>

#![no_std]
// Disable this attribute when documenting, as a workaround for
// https://github.com/rust-lang/rust/issues/62184.
#![cfg_attr(not(doc), no_main)]
#![deny(missing_docs)]

use capsules::lsm303xx;
use capsules::virtual_alarm::VirtualMuxAlarm;
use components::gpio::GpioComponent;
use kernel::capabilities;
use kernel::common::dynamic_deferred_call::{DynamicDeferredCall, DynamicDeferredCallClientState};
use kernel::component::Component;
use kernel::hil::gpio::Configure;
use kernel::hil::gpio::Output;
use kernel::hil::led::LedHigh;
use kernel::hil::time::Counter;
use kernel::Platform;
use kernel::{create_capability, debug, static_init};
use stm32f303xc::chip::Stm32f3xxDefaultPeripherals;

/// Support routines for debugging I/O.
pub mod io;

// Unit Tests for drivers.
#[allow(dead_code)]
mod multi_alarm_test;
#[allow(dead_code)]
mod virtual_uart_rx_test;

// Number of concurrent processes this platform supports.
const NUM_PROCS: usize = 4;

// Actual memory for holding the active process structures.
static mut PROCESSES: [Option<&'static dyn kernel::procs::ProcessType>; NUM_PROCS] =
    [None, None, None, None];

// Static reference to chip for panic dumps.
static mut CHIP: Option<&'static stm32f303xc::chip::Stm32f3xx<Stm32f3xxDefaultPeripherals>> = None;

// How should the kernel respond when a process faults.
const FAULT_RESPONSE: kernel::procs::FaultResponse = kernel::procs::FaultResponse::Panic;

/// Dummy buffer that causes the linker to reserve enough space for the stack.
#[no_mangle]
#[link_section = ".stack_buffer"]
pub static mut STACK_MEMORY: [u8; 0x1000] = [0; 0x1000];

/// A structure representing this platform that holds references to all
/// capsules for this platform.
struct STM32F3Discovery {
    console: &'static capsules::console::Console<'static>,
    ipc: kernel::ipc::IPC,
    gpio: &'static capsules::gpio::GPIO<'static, stm32f303xc::gpio::Pin<'static>>,
    led: &'static capsules::led::LedDriver<
        'static,
        LedHigh<'static, stm32f303xc::gpio::Pin<'static>>,
    >,
    button: &'static capsules::button::Button<'static, stm32f303xc::gpio::Pin<'static>>,
    ninedof: &'static capsules::ninedof::NineDof<'static>,
    l3gd20: &'static capsules::l3gd20::L3gd20Spi<'static>,
    lsm303dlhc: &'static capsules::lsm303dlhc::Lsm303dlhcI2C<'static>,
    temp: &'static capsules::temperature::TemperatureSensor<'static>,
    alarm: &'static capsules::alarm::AlarmDriver<
        'static,
        VirtualMuxAlarm<'static, stm32f303xc::tim2::Tim2<'static>>,
    >,
    adc: &'static capsules::adc::AdcVirtualized<'static>,
    nonvolatile_storage: &'static capsules::nonvolatile_storage_driver::NonvolatileStorage<'static>,
}

/// Mapping of integer syscalls to objects that implement syscalls.
impl Platform for STM32F3Discovery {
    fn with_driver<F, R>(&self, driver_num: usize, f: F) -> R
    where
        F: FnOnce(Option<Result<&dyn kernel::Driver, &dyn kernel::LegacyDriver>>) -> R,
    {
        match driver_num {
            capsules::console::DRIVER_NUM => f(Some(Ok(self.console))),
            capsules::led::DRIVER_NUM => f(Some(Ok(self.led))),
            capsules::button::DRIVER_NUM => f(Some(Err(self.button))),
            capsules::alarm::DRIVER_NUM => f(Some(Err(self.alarm))),
            capsules::gpio::DRIVER_NUM => f(Some(Err(self.gpio))),
<<<<<<< HEAD
            capsules::l3gd20::DRIVER_NUM => f(Some(Err(self.l3gd20))),
            capsules::lsm303dlhc::DRIVER_NUM => f(Some(Ok(self.lsm303dlhc))),
=======
            capsules::l3gd20::DRIVER_NUM => f(Some(Ok(self.l3gd20))),
            capsules::lsm303dlhc::DRIVER_NUM => f(Some(Err(self.lsm303dlhc))),
>>>>>>> a05c7291
            capsules::ninedof::DRIVER_NUM => f(Some(Ok(self.ninedof))),
            capsules::temperature::DRIVER_NUM => f(Some(Ok(self.temp))),
            kernel::ipc::DRIVER_NUM => f(Some(Err(&self.ipc))),
            capsules::adc::DRIVER_NUM => f(Some(Err(self.adc))),
            capsules::nonvolatile_storage_driver::DRIVER_NUM => {
                f(Some(Err(self.nonvolatile_storage)))
            }
            _ => f(None),
        }
    }
}

/// Helper function called during bring-up that configures multiplexed I/O.
unsafe fn set_pin_primary_functions(
    syscfg: &stm32f303xc::syscfg::Syscfg,
    exti: &stm32f303xc::exti::Exti,
    spi1: &stm32f303xc::spi::Spi,
    i2c1: &stm32f303xc::i2c::I2C,
    gpio_ports: &'static stm32f303xc::gpio::GpioPorts<'static>,
) {
    use stm32f303xc::exti::LineId;
    use stm32f303xc::gpio::{AlternateFunction, Mode, PinId, PortId};

    syscfg.enable_clock();

    gpio_ports.get_port_from_port_id(PortId::A).enable_clock();
    gpio_ports.get_port_from_port_id(PortId::B).enable_clock();
    gpio_ports.get_port_from_port_id(PortId::C).enable_clock();
    gpio_ports.get_port_from_port_id(PortId::D).enable_clock();
    gpio_ports.get_port_from_port_id(PortId::E).enable_clock();
    gpio_ports.get_port_from_port_id(PortId::F).enable_clock();

    gpio_ports.get_pin(PinId::PE14).map(|pin| {
        pin.make_output();
        pin.set();
    });

    // User LD3 is connected to PE09. Configure PE09 as `debug_gpio!(0, ...)`
    gpio_ports.get_pin(PinId::PE09).map(|pin| {
        pin.make_output();

        // Configure kernel debug gpios as early as possible
        kernel::debug::assign_gpios(Some(pin), None, None);
    });

    // pc4 and pc5 (USART1) is connected to ST-LINK virtual COM port
    gpio_ports.get_pin(PinId::PC04).map(|pin| {
        pin.set_mode(Mode::AlternateFunctionMode);
        // AF7 is USART1_TX
        pin.set_alternate_function(AlternateFunction::AF7);
    });
    gpio_ports.get_pin(PinId::PC05).map(|pin| {
        pin.set_mode(Mode::AlternateFunctionMode);
        // AF7 is USART1_RX
        pin.set_alternate_function(AlternateFunction::AF7);
    });

    // button is connected on pa00
    gpio_ports.get_pin(PinId::PA00).map(|pin| {
        // By default, upon reset, the pin is in input mode, with no internal
        // pull-up, no internal pull-down (i.e., floating).
        //
        // Only set the mapping between EXTI line and the Pin and let capsule do
        // the rest.
        exti.associate_line_gpiopin(LineId::Exti0, &pin);
    });
    cortexm4::nvic::Nvic::new(stm32f303xc::nvic::EXTI0).enable();

    // SPI1 has the l3gd20 sensor connected
    gpio_ports.get_pin(PinId::PA06).map(|pin| {
        pin.set_mode(Mode::AlternateFunctionMode);
        pin.set_floating_state(kernel::hil::gpio::FloatingState::PullNone);
        // AF5 is SPI1/SPI2
        pin.set_alternate_function(AlternateFunction::AF5);
    });
    gpio_ports.get_pin(PinId::PA07).map(|pin| {
        pin.make_output();
        pin.set_floating_state(kernel::hil::gpio::FloatingState::PullNone);
        pin.set_mode(Mode::AlternateFunctionMode);
        // AF5 is SPI1/SPI2
        pin.set_alternate_function(AlternateFunction::AF5);
    });
    gpio_ports.get_pin(PinId::PA05).map(|pin| {
        pin.make_output();
        pin.set_floating_state(kernel::hil::gpio::FloatingState::PullNone);
        pin.set_mode(Mode::AlternateFunctionMode);
        // AF5 is SPI1/SPI2
        pin.set_alternate_function(AlternateFunction::AF5);
    });
    // PE03 is the chip select pin from the l3gd20 sensor
    gpio_ports.get_pin(PinId::PE03).map(|pin| {
        pin.make_output();
        pin.set_floating_state(kernel::hil::gpio::FloatingState::PullNone);
        pin.set();
    });

    spi1.enable_clock();

    // I2C1 has the LSM303DLHC sensor connected
    gpio_ports.get_pin(PinId::PB06).map(|pin| {
        pin.set_mode(Mode::AlternateFunctionMode);
        pin.set_floating_state(kernel::hil::gpio::FloatingState::PullNone);
        // AF4 is I2C
        pin.set_alternate_function(AlternateFunction::AF4);
    });
    gpio_ports.get_pin(PinId::PB07).map(|pin| {
        pin.make_output();
        pin.set_floating_state(kernel::hil::gpio::FloatingState::PullNone);
        pin.set_mode(Mode::AlternateFunctionMode);
        // AF4 is I2C
        pin.set_alternate_function(AlternateFunction::AF4);
    });

    // ADC1
    gpio_ports.get_pin(PinId::PA00).map(|pin| {
        pin.set_mode(stm32f303xc::gpio::Mode::AnalogMode);
    });

    gpio_ports.get_pin(PinId::PA01).map(|pin| {
        pin.set_mode(stm32f303xc::gpio::Mode::AnalogMode);
    });

    gpio_ports.get_pin(PinId::PA02).map(|pin| {
        pin.set_mode(stm32f303xc::gpio::Mode::AnalogMode);
    });

    gpio_ports.get_pin(PinId::PA03).map(|pin| {
        pin.set_mode(stm32f303xc::gpio::Mode::AnalogMode);
    });

    gpio_ports.get_pin(PinId::PF04).map(|pin| {
        pin.set_mode(stm32f303xc::gpio::Mode::AnalogMode);
    });

    // ADC2
    gpio_ports.get_pin(PinId::PA04).map(|pin| {
        pin.set_mode(stm32f303xc::gpio::Mode::AnalogMode);
    });

    gpio_ports.get_pin(PinId::PA05).map(|pin| {
        pin.set_mode(stm32f303xc::gpio::Mode::AnalogMode);
    });

    gpio_ports.get_pin(PinId::PA06).map(|pin| {
        pin.set_mode(stm32f303xc::gpio::Mode::AnalogMode);
    });

    gpio_ports.get_pin(PinId::PA07).map(|pin| {
        pin.set_mode(stm32f303xc::gpio::Mode::AnalogMode);
    });

    // ADC3
    gpio_ports.get_pin(PinId::PB01).map(|pin| {
        pin.set_mode(stm32f303xc::gpio::Mode::AnalogMode);
    });

    gpio_ports.get_pin(PinId::PE09).map(|pin| {
        pin.set_mode(stm32f303xc::gpio::Mode::AnalogMode);
    });

    gpio_ports.get_pin(PinId::PE13).map(|pin| {
        pin.set_mode(stm32f303xc::gpio::Mode::AnalogMode);
    });

    gpio_ports.get_pin(PinId::PB13).map(|pin| {
        pin.set_mode(stm32f303xc::gpio::Mode::AnalogMode);
    });

    // ADC4
    gpio_ports.get_pin(PinId::PE14).map(|pin| {
        pin.set_mode(stm32f303xc::gpio::Mode::AnalogMode);
    });

    gpio_ports.get_pin(PinId::PE15).map(|pin| {
        pin.set_mode(stm32f303xc::gpio::Mode::AnalogMode);
    });

    gpio_ports.get_pin(PinId::PB12).map(|pin| {
        pin.set_mode(stm32f303xc::gpio::Mode::AnalogMode);
    });

    gpio_ports.get_pin(PinId::PB14).map(|pin| {
        pin.set_mode(stm32f303xc::gpio::Mode::AnalogMode);
    });

    gpio_ports.get_pin(PinId::PB15).map(|pin| {
        pin.set_mode(stm32f303xc::gpio::Mode::AnalogMode);
    });

    i2c1.enable_clock();
    i2c1.set_speed(stm32f303xc::i2c::I2CSpeed::Speed400k, 8);
}

/// Helper function for miscellaneous peripheral functions
unsafe fn setup_peripherals(tim2: &stm32f303xc::tim2::Tim2) {
    // USART1 IRQn is 37
    cortexm4::nvic::Nvic::new(stm32f303xc::nvic::USART1).enable();

    // TIM2 IRQn is 28
    tim2.enable_clock();
    tim2.start();
    cortexm4::nvic::Nvic::new(stm32f303xc::nvic::TIM2).enable();
}

/// Reset Handler.
///
/// This symbol is loaded into vector table by the STM32F303VCT6 chip crate.
/// When the chip first powers on or later does a hard reset, after the core
/// initializes all the hardware, the address of this function is loaded and
/// execution begins here.
#[no_mangle]
pub unsafe fn reset_handler() {
    stm32f303xc::init();

    // We use the default HSI 8Mhz clock

    let rcc = static_init!(stm32f303xc::rcc::Rcc, stm32f303xc::rcc::Rcc::new());
    let syscfg = static_init!(
        stm32f303xc::syscfg::Syscfg,
        stm32f303xc::syscfg::Syscfg::new(rcc)
    );
    let exti = static_init!(
        stm32f303xc::exti::Exti,
        stm32f303xc::exti::Exti::new(syscfg)
    );

    let peripherals = static_init!(
        Stm32f3xxDefaultPeripherals,
        Stm32f3xxDefaultPeripherals::new(rcc, exti)
    );
    set_pin_primary_functions(
        syscfg,
        &peripherals.exti,
        &peripherals.spi1,
        &peripherals.i2c1,
        &peripherals.gpio_ports,
    );

    setup_peripherals(&peripherals.tim2);
    peripherals.setup_circular_deps();

    let board_kernel = static_init!(kernel::Kernel, kernel::Kernel::new(&PROCESSES));
    let dynamic_deferred_call_clients =
        static_init!([DynamicDeferredCallClientState; 2], Default::default());
    let dynamic_deferred_caller = static_init!(
        DynamicDeferredCall,
        DynamicDeferredCall::new(dynamic_deferred_call_clients)
    );
    DynamicDeferredCall::set_global_instance(dynamic_deferred_caller);

    let chip = static_init!(
        stm32f303xc::chip::Stm32f3xx<Stm32f3xxDefaultPeripherals>,
        stm32f303xc::chip::Stm32f3xx::new(peripherals, rcc)
    );
    CHIP = Some(chip);

    // UART

    // Create a shared UART channel for kernel debug.
    peripherals.usart1.enable_clock();
    let uart_mux = components::console::UartMuxComponent::new(
        &peripherals.usart1,
        115200,
        dynamic_deferred_caller,
    )
    .finalize(());

    // `finalize()` configures the underlying USART, so we need to
    // tell `send_byte()` not to configure the USART again.
    io::WRITER.set_initialized();

    // Create capabilities that the board needs to call certain protected kernel
    // functions.
    let memory_allocation_capability = create_capability!(capabilities::MemoryAllocationCapability);
    let main_loop_capability = create_capability!(capabilities::MainLoopCapability);
    let process_management_capability =
        create_capability!(capabilities::ProcessManagementCapability);

    // Setup the console.
    let console = components::console::ConsoleComponent::new(board_kernel, uart_mux).finalize(());
    // Create the debugger object that handles calls to `debug!()`.
    components::debug_writer::DebugWriterComponent::new(uart_mux).finalize(());

    // // Setup the process inspection console
    // let process_console_uart = static_init!(UartDevice, UartDevice::new(mux_uart, true));
    // process_console_uart.setup();
    // pub struct ProcessConsoleCapability;
    // unsafe impl capabilities::ProcessManagementCapability for ProcessConsoleCapability {}
    // let process_console = static_init!(
    //     capsules::process_console::ProcessConsole<'static, ProcessConsoleCapability>,
    //     capsules::process_console::ProcessConsole::new(
    //         process_console_uart,
    //         &mut capsules::process_console::WRITE_BUF,
    //         &mut capsules::process_console::READ_BUF,
    //         &mut capsules::process_console::COMMAND_BUF,
    //         board_kernel,
    //         ProcessConsoleCapability,
    //     )
    // );
    // hil::uart::Transmit::set_transmit_client(process_console_uart, process_console);
    // hil::uart::Receive::set_receive_client(process_console_uart, process_console);
    // process_console.start();

    // LEDs

    // Clock to Port E is enabled in `set_pin_primary_functions()`

    let led = components::led::LedsComponent::new(components::led_component_helper!(
        LedHigh<'static, stm32f303xc::gpio::Pin<'static>>,
        LedHigh::new(
            &peripherals
                .gpio_ports
                .get_pin(stm32f303xc::gpio::PinId::PE09)
                .unwrap()
        ),
        LedHigh::new(
            &peripherals
                .gpio_ports
                .get_pin(stm32f303xc::gpio::PinId::PE08)
                .unwrap()
        ),
        LedHigh::new(
            &peripherals
                .gpio_ports
                .get_pin(stm32f303xc::gpio::PinId::PE10)
                .unwrap()
        ),
        LedHigh::new(
            &peripherals
                .gpio_ports
                .get_pin(stm32f303xc::gpio::PinId::PE15)
                .unwrap()
        ),
        LedHigh::new(
            &peripherals
                .gpio_ports
                .get_pin(stm32f303xc::gpio::PinId::PE11)
                .unwrap()
        ),
        LedHigh::new(
            &peripherals
                .gpio_ports
                .get_pin(stm32f303xc::gpio::PinId::PE14)
                .unwrap()
        ),
        LedHigh::new(
            &peripherals
                .gpio_ports
                .get_pin(stm32f303xc::gpio::PinId::PE12)
                .unwrap()
        ),
        LedHigh::new(
            &peripherals
                .gpio_ports
                .get_pin(stm32f303xc::gpio::PinId::PE13)
                .unwrap()
        ),
    ))
    .finalize(components::led_component_buf!(
        LedHigh<'static, stm32f303xc::gpio::Pin<'static>>
    ));

    // BUTTONs
    let button = components::button::ButtonComponent::new(
        board_kernel,
        components::button_component_helper!(
            stm32f303xc::gpio::Pin<'static>,
            (
                &peripherals
                    .gpio_ports
                    .get_pin(stm32f303xc::gpio::PinId::PA00)
                    .unwrap(),
                kernel::hil::gpio::ActivationMode::ActiveHigh,
                kernel::hil::gpio::FloatingState::PullNone
            )
        ),
    )
    .finalize(components::button_component_buf!(
        stm32f303xc::gpio::Pin<'static>
    ));

    // ALARM

    let tim2 = &peripherals.tim2;
    let mux_alarm = components::alarm::AlarmMuxComponent::new(tim2).finalize(
        components::alarm_mux_component_helper!(stm32f303xc::tim2::Tim2),
    );

    let alarm = components::alarm::AlarmDriverComponent::new(board_kernel, mux_alarm)
        .finalize(components::alarm_component_helper!(stm32f303xc::tim2::Tim2));

    let gpio_ports = &peripherals.gpio_ports;
    // GPIO
    let gpio = GpioComponent::new(
        board_kernel,
        components::gpio_component_helper!(
            stm32f303xc::gpio::Pin<'static>,
            // Left outer connector
            0 => &gpio_ports.get_pin(stm32f303xc::gpio::PinId::PC01).unwrap(),
            1 => &gpio_ports.get_pin(stm32f303xc::gpio::PinId::PC03).unwrap(),
            // 2 => &gpio_ports.get_pin(stm32f303xc::gpio::PinId::PA01).unwrap(),
            // 3 => &gpio_ports.get_pin(stm32f303xc::gpio::PinId::PA03).unwrap(),
            // 4 => &gpio_ports.get_pin(stm32f303xc::gpio::PinId::PF04).unwrap(),
            // 5 => &gpio_ports.get_pin(stm32f303xc::gpio::PinId::PA05).unwrap(),
            // 6 => &gpio_ports.get_pin(stm32f303xc::gpio::PinId::PA07).unwrap(),
            // 7 => &gpio_ports.get_pin(stm32f303xc::gpio::PinId::PC05).unwrap(),
            // 8 => &gpio_ports.get_pin(stm32f303xc::gpio::PinId::PB01).unwrap(),
            9 => &gpio_ports.get_pin(stm32f303xc::gpio::PinId::PE07).unwrap(),
            // 10 => &gpio_ports.get_pin(stm32f303xc::gpio::PinId::PE09).unwrap(),
            11 => &gpio_ports.get_pin(stm32f303xc::gpio::PinId::PE11).unwrap(),
            // 12 => &gpio_ports.get_pin(stm32f303xc::gpio::PinId::PE13).unwrap(),
            // 13 => &gpio_ports.get_pin(stm32f303xc::gpio::PinId::PE15).unwrap(),
            14 => &gpio_ports.get_pin(stm32f303xc::gpio::PinId::PB11).unwrap(),
            // 15 => &gpio_ports.get_pin(stm32f303xc::gpio::PinId::PB13).unwrap(),
            // 16 => &gpio_ports.get_pin(stm32f303xc::gpio::PinId::PB15).unwrap(),
            17 => &gpio_ports.get_pin(stm32f303xc::gpio::PinId::PD09).unwrap(),
            18 => &gpio_ports.get_pin(stm32f303xc::gpio::PinId::PD11).unwrap(),
            19 => &gpio_ports.get_pin(stm32f303xc::gpio::PinId::PD13).unwrap(),
            20 => &gpio_ports.get_pin(stm32f303xc::gpio::PinId::PD15).unwrap(),
            21 => &gpio_ports.get_pin(stm32f303xc::gpio::PinId::PC06).unwrap(),
            // Left inner connector
            22 => &gpio_ports.get_pin(stm32f303xc::gpio::PinId::PC00).unwrap(),
            23 => &gpio_ports.get_pin(stm32f303xc::gpio::PinId::PC02).unwrap(),
            24 => &gpio_ports.get_pin(stm32f303xc::gpio::PinId::PF02).unwrap(),
            // 25 => &gpio_ports.get_pin(stm32f303xc::gpio::PinId::PA00).unwrap(),
            // 26 => &gpio_ports.get_pin(stm32f303xc::gpio::PinId::PA02).unwrap(),
            // 27 => &gpio_ports.get_pin(stm32f303xc::gpio::PinId::PA04).unwrap(),
            // 28 => &gpio_ports.get_pin(stm32f303xc::gpio::PinId::PA06).unwrap(),
            // 29 => &gpio_ports.get_pin(stm32f303xc::gpio::PinId::PC04).unwrap(),
            30 => &gpio_ports.get_pin(stm32f303xc::gpio::PinId::PB00).unwrap(),
            31 => &gpio_ports.get_pin(stm32f303xc::gpio::PinId::PB02).unwrap(),
            32 => &gpio_ports.get_pin(stm32f303xc::gpio::PinId::PE08).unwrap(),
            33 => &gpio_ports.get_pin(stm32f303xc::gpio::PinId::PE10).unwrap(),
            34 => &gpio_ports.get_pin(stm32f303xc::gpio::PinId::PE12).unwrap(),
            // 35 => &gpio_ports.get_pin(stm32f303xc::gpio::PinId::PE14).unwrap(),
            36 => &gpio_ports.get_pin(stm32f303xc::gpio::PinId::PB10).unwrap(),
            // 37 => &gpio_ports.get_pin(stm32f303xc::gpio::PinId::PB12).unwrap(),
            // 38 => &gpio_ports.get_pin(stm32f303xc::gpio::PinId::PB14).unwrap(),
            39 => &gpio_ports.get_pin(stm32f303xc::gpio::PinId::PD08).unwrap(),
            40 => &gpio_ports.get_pin(stm32f303xc::gpio::PinId::PD10).unwrap(),
            41 => &gpio_ports.get_pin(stm32f303xc::gpio::PinId::PD12).unwrap(),
            42 => &gpio_ports.get_pin(stm32f303xc::gpio::PinId::PD14).unwrap(),
            43 => &gpio_ports.get_pin(stm32f303xc::gpio::PinId::PC07).unwrap(),
            // Right inner connector
            44 => &gpio_ports.get_pin(stm32f303xc::gpio::PinId::PF09).unwrap(),
            45 => &gpio_ports.get_pin(stm32f303xc::gpio::PinId::PF00).unwrap(),
            46 => &gpio_ports.get_pin(stm32f303xc::gpio::PinId::PC14).unwrap(),
            47 => &gpio_ports.get_pin(stm32f303xc::gpio::PinId::PE06).unwrap(),
            48 => &gpio_ports.get_pin(stm32f303xc::gpio::PinId::PE04).unwrap(),
            49 => &gpio_ports.get_pin(stm32f303xc::gpio::PinId::PE02).unwrap(),
            50 => &gpio_ports.get_pin(stm32f303xc::gpio::PinId::PE00).unwrap(),
            51 => &gpio_ports.get_pin(stm32f303xc::gpio::PinId::PB08).unwrap(),
            // 52 => &gpio_ports.get_pin(stm32f303xc::gpio::PinId::PB06).unwrap(),
            53 => &gpio_ports.get_pin(stm32f303xc::gpio::PinId::PB04).unwrap(),
            54 => &gpio_ports.get_pin(stm32f303xc::gpio::PinId::PD07).unwrap(),
            55 => &gpio_ports.get_pin(stm32f303xc::gpio::PinId::PD05).unwrap(),
            56 => &gpio_ports.get_pin(stm32f303xc::gpio::PinId::PD03).unwrap(),
            57 => &gpio_ports.get_pin(stm32f303xc::gpio::PinId::PD01).unwrap(),
            58 => &gpio_ports.get_pin(stm32f303xc::gpio::PinId::PC12).unwrap(),
            59 => &gpio_ports.get_pin(stm32f303xc::gpio::PinId::PC10).unwrap(),
            60 => &gpio_ports.get_pin(stm32f303xc::gpio::PinId::PA14).unwrap(),
            61 => &gpio_ports.get_pin(stm32f303xc::gpio::PinId::PF06).unwrap(),
            62 => &gpio_ports.get_pin(stm32f303xc::gpio::PinId::PA12).unwrap(),
            63 => &gpio_ports.get_pin(stm32f303xc::gpio::PinId::PA10).unwrap(),
            64 => &gpio_ports.get_pin(stm32f303xc::gpio::PinId::PA08).unwrap(),
            65 => &gpio_ports.get_pin(stm32f303xc::gpio::PinId::PC08).unwrap(),
            // Right outer connector
            66 => &gpio_ports.get_pin(stm32f303xc::gpio::PinId::PF10).unwrap(),
            67 => &gpio_ports.get_pin(stm32f303xc::gpio::PinId::PF01).unwrap(),
            68 => &gpio_ports.get_pin(stm32f303xc::gpio::PinId::PC15).unwrap(),
            69 => &gpio_ports.get_pin(stm32f303xc::gpio::PinId::PC13).unwrap(),
            70 => &gpio_ports.get_pin(stm32f303xc::gpio::PinId::PE05).unwrap(),
            71 => &gpio_ports.get_pin(stm32f303xc::gpio::PinId::PE03).unwrap(),
            72 => &gpio_ports.get_pin(stm32f303xc::gpio::PinId::PE01).unwrap(),
            73 => &gpio_ports.get_pin(stm32f303xc::gpio::PinId::PB09).unwrap(),
            // 74 => &gpio_ports.get_pin(stm32f303xc::gpio::PinId::PB07).unwrap(),
            75 => &gpio_ports.get_pin(stm32f303xc::gpio::PinId::PB05).unwrap(),
            76 => &gpio_ports.get_pin(stm32f303xc::gpio::PinId::PB03).unwrap(),
            77 => &gpio_ports.get_pin(stm32f303xc::gpio::PinId::PD06).unwrap(),
            78 => &gpio_ports.get_pin(stm32f303xc::gpio::PinId::PD04).unwrap(),
            79 => &gpio_ports.get_pin(stm32f303xc::gpio::PinId::PD02).unwrap(),
            80 => &gpio_ports.get_pin(stm32f303xc::gpio::PinId::PD00).unwrap(),
            81 => &gpio_ports.get_pin(stm32f303xc::gpio::PinId::PC11).unwrap(),
            82 => &gpio_ports.get_pin(stm32f303xc::gpio::PinId::PA15).unwrap(),
            83 => &gpio_ports.get_pin(stm32f303xc::gpio::PinId::PA13).unwrap(),
            84 => &gpio_ports.get_pin(stm32f303xc::gpio::PinId::PA11).unwrap(),
            85 => &gpio_ports.get_pin(stm32f303xc::gpio::PinId::PA09).unwrap(),
            86 => &gpio_ports.get_pin(stm32f303xc::gpio::PinId::PC09).unwrap()
        ),
    )
    .finalize(components::gpio_component_buf!(
        stm32f303xc::gpio::Pin<'static>
    ));

    // L3GD20 sensor
    let spi_mux = components::spi::SpiMuxComponent::new(&peripherals.spi1)
        .finalize(components::spi_mux_component_helper!(stm32f303xc::spi::Spi));

    let l3gd20 = components::l3gd20::L3gd20SpiComponent::new().finalize(
        components::l3gd20_spi_component_helper!(
            // spi type
            stm32f303xc::spi::Spi,
            // chip select
            &gpio_ports.get_pin(stm32f303xc::gpio::PinId::PE03).unwrap(),
            // spi mux
            spi_mux
        ),
    );

    l3gd20.power_on();

    let grant_cap = create_capability!(capabilities::MemoryAllocationCapability);
    let grant_temperature = board_kernel.create_grant(&grant_cap);

    // Comment this if you want to use the ADC MCU temp sensor
    let temp = static_init!(
        capsules::temperature::TemperatureSensor<'static>,
        capsules::temperature::TemperatureSensor::new(l3gd20, grant_temperature)
    );
    kernel::hil::sensors::TemperatureDriver::set_client(l3gd20, temp);

    // LSM303DLHC

    let mux_i2c =
        components::i2c::I2CMuxComponent::new(&peripherals.i2c1, None, dynamic_deferred_caller)
            .finalize(components::i2c_mux_component_helper!());

    let lsm303dlhc = components::lsm303dlhc::Lsm303dlhcI2CComponent::new()
        .finalize(components::lsm303dlhc_i2c_component_helper!(mux_i2c));

    lsm303dlhc.configure(
        lsm303xx::Lsm303AccelDataRate::DataRate25Hz,
        false,
        lsm303xx::Lsm303Scale::Scale2G,
        false,
        true,
        lsm303xx::Lsm303MagnetoDataRate::DataRate3_0Hz,
        lsm303xx::Lsm303Range::Range1_9G,
    );

    let ninedof = components::ninedof::NineDofComponent::new(board_kernel)
        .finalize(components::ninedof_component_helper!(l3gd20, lsm303dlhc));

    let adc_mux = components::adc::AdcMuxComponent::new(&peripherals.adc1)
        .finalize(components::adc_mux_component_helper!(stm32f303xc::adc::Adc));

    // Uncomment this if you want to use ADC MCU temp sensor
    // let temp_sensor = components::temperature_stm::TemperatureSTMComponent::new(4.3, 1.43)
    //     .finalize(components::temperaturestm_adc_component_helper!(
    //         // spi type
    //         stm32f303xc::adc::Adc,
    //         // chip select
    //         stm32f303xc::adc::Channel::Channel18,
    //         // spi mux
    //         adc_mux
    //     ));
    // let grant_cap = create_capability!(capabilities::MemoryAllocationCapability);
    // let grant_temperature = board_kernel.create_grant(&grant_cap);

    // let temp = static_init!(
    //     capsules::temperature::TemperatureSensor<'static>,
    //     capsules::temperature::TemperatureSensor::new(temp_sensor, grant_temperature)
    // );
    // kernel::hil::sensors::TemperatureDriver::set_client(temp_sensor, temp);

    let adc_channel_0 =
        components::adc::AdcComponent::new(&adc_mux, stm32f303xc::adc::Channel::Channel0)
            .finalize(components::adc_component_helper!(stm32f303xc::adc::Adc));

    let adc_channel_1 =
        components::adc::AdcComponent::new(&adc_mux, stm32f303xc::adc::Channel::Channel1)
            .finalize(components::adc_component_helper!(stm32f303xc::adc::Adc));

    let adc_channel_2 =
        components::adc::AdcComponent::new(&adc_mux, stm32f303xc::adc::Channel::Channel2)
            .finalize(components::adc_component_helper!(stm32f303xc::adc::Adc));

    let adc_channel_3 =
        components::adc::AdcComponent::new(&adc_mux, stm32f303xc::adc::Channel::Channel3)
            .finalize(components::adc_component_helper!(stm32f303xc::adc::Adc));

    let adc_channel_4 =
        components::adc::AdcComponent::new(&adc_mux, stm32f303xc::adc::Channel::Channel4)
            .finalize(components::adc_component_helper!(stm32f303xc::adc::Adc));

    let adc_channel_5 =
        components::adc::AdcComponent::new(&adc_mux, stm32f303xc::adc::Channel::Channel5)
            .finalize(components::adc_component_helper!(stm32f303xc::adc::Adc));

    let adc_syscall = components::adc::AdcVirtualComponent::new(board_kernel).finalize(
        components::adc_syscall_component_helper!(
            adc_channel_0,
            adc_channel_1,
            adc_channel_2,
            adc_channel_3,
            adc_channel_4,
            adc_channel_5
        ),
    );

    // Kernel storage region, allocated with the storage_volume!
    // macro in common/utils.rs
    extern "C" {
        /// Beginning on the ROM region containing app images.
        static _sstorage: u8;
        static _estorage: u8;
    }

    let nonvolatile_storage = components::nonvolatile_storage::NonvolatileStorageComponent::new(
        board_kernel,
        &peripherals.flash,
        0x08038000, // Start address for userspace accesible region
        0x8000,     // Length of userspace accesible region (16 pages)
        &_sstorage as *const u8 as usize,
        &_estorage as *const u8 as usize - &_sstorage as *const u8 as usize,
    )
    .finalize(components::nv_storage_component_helper!(
        stm32f303xc::flash::Flash
    ));

    let stm32f3discovery = STM32F3Discovery {
        console: console,
        ipc: kernel::ipc::IPC::new(board_kernel, &memory_allocation_capability),
        gpio: gpio,
        led: led,
        button: button,
        alarm: alarm,
        l3gd20: l3gd20,
        lsm303dlhc: lsm303dlhc,
        ninedof: ninedof,
        temp: temp,
        adc: adc_syscall,
        nonvolatile_storage: nonvolatile_storage,
    };

    // // Optional kernel tests
    // //
    // // See comment in `boards/imix/src/main.rs`
    // virtual_uart_rx_test::run_virtual_uart_receive(mux_uart);

    debug!("Initialization complete. Entering main loop");

    /// These symbols are defined in the linker script.
    extern "C" {
        /// Beginning of the ROM region containing app images.
        static _sapps: u8;
        /// End of the ROM region containing app images.
        static _eapps: u8;
        /// Beginning of the RAM region for app memory.
        static mut _sappmem: u8;
        /// End of the RAM region for app memory.
        static _eappmem: u8;
    }

    kernel::procs::load_processes(
        board_kernel,
        chip,
        core::slice::from_raw_parts(
            &_sapps as *const u8,
            &_eapps as *const u8 as usize - &_sapps as *const u8 as usize,
        ),
        core::slice::from_raw_parts_mut(
            &mut _sappmem as *mut u8,
            &_eappmem as *const u8 as usize - &_sappmem as *const u8 as usize,
        ),
        &mut PROCESSES,
        FAULT_RESPONSE,
        &process_management_capability,
    )
    .unwrap_or_else(|err| {
        debug!("Error loading processes!");
        debug!("{:?}", err);
    });

    // Uncomment this to enable the watchdog
    // chip.enable_watchdog();

    let scheduler = components::sched::round_robin::RoundRobinComponent::new(&PROCESSES)
        .finalize(components::rr_component_helper!(NUM_PROCS));

    //Uncomment to run multi alarm test
    //multi_alarm_test::run_multi_alarm(mux_alarm);
    board_kernel.kernel_loop(
        &stm32f3discovery,
        chip,
        Some(&stm32f3discovery.ipc),
        scheduler,
        &main_loop_capability,
    );
}<|MERGE_RESOLUTION|>--- conflicted
+++ resolved
@@ -84,13 +84,8 @@
             capsules::button::DRIVER_NUM => f(Some(Err(self.button))),
             capsules::alarm::DRIVER_NUM => f(Some(Err(self.alarm))),
             capsules::gpio::DRIVER_NUM => f(Some(Err(self.gpio))),
-<<<<<<< HEAD
-            capsules::l3gd20::DRIVER_NUM => f(Some(Err(self.l3gd20))),
             capsules::lsm303dlhc::DRIVER_NUM => f(Some(Ok(self.lsm303dlhc))),
-=======
             capsules::l3gd20::DRIVER_NUM => f(Some(Ok(self.l3gd20))),
-            capsules::lsm303dlhc::DRIVER_NUM => f(Some(Err(self.lsm303dlhc))),
->>>>>>> a05c7291
             capsules::ninedof::DRIVER_NUM => f(Some(Ok(self.ninedof))),
             capsules::temperature::DRIVER_NUM => f(Some(Ok(self.temp))),
             kernel::ipc::DRIVER_NUM => f(Some(Err(&self.ipc))),
